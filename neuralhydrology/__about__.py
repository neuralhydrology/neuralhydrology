<<<<<<< HEAD
__version__ = "0.9.10-beta"
=======
__version__ = "0.9.9-beta2"
>>>>>>> 5d98ec61
<|MERGE_RESOLUTION|>--- conflicted
+++ resolved
@@ -1,5 +1 @@
-<<<<<<< HEAD
 __version__ = "0.9.10-beta"
-=======
-__version__ = "0.9.9-beta2"
->>>>>>> 5d98ec61
